--- conflicted
+++ resolved
@@ -130,10 +130,6 @@
                      **kwargs)
 
 
-<<<<<<< HEAD
-
-=======
->>>>>>> c5db3861
 def densenet169(pretrained=False, progress=True, **kwargs):
     r"""Densenet-169 model from
     `"Densely Connected Convolutional Networks" <https://arxiv.org/pdf/1608.06993.pdf>`_
@@ -146,10 +142,6 @@
                      **kwargs)
 
 
-<<<<<<< HEAD
-
-=======
->>>>>>> c5db3861
 def densenet201(pretrained=False, progress=True, **kwargs):
     r"""Densenet-201 model from
     `"Densely Connected Convolutional Networks" <https://arxiv.org/pdf/1608.06993.pdf>`_
