from typing import Optional, Iterable

import numpy as np
import torch
import torch.nn.functional as F


class PriorNetMixedLoss:
    def __init__(self, losses, mixing_params: Optional[Iterable[float]]):
        assert isinstance(losses, (list, tuple))
        assert isinstance(mixing_params, (list, tuple, np.ndarray))
        assert len(losses) == len(mixing_params)

        self.losses = losses
        if mixing_params is not None:
            self.mixing_params = mixing_params
        else:
            self.mixing_params = [1.] * len(self.losses)

    def __call__(self, logits_list, labels_list):
        return self.forward(logits_list, labels_list)

    def forward(self, logits_list, labels_list):
        total_loss = []
        for i, loss in enumerate(self.losses):
            weighted_loss = (loss(logits_list[i], labels_list[i])
                             * self.mixing_params[i])
            total_loss.append(weighted_loss)
        total_loss = torch.stack(total_loss, dim=0)
        return torch.mean(total_loss)


class DirichletKLLoss:
    """
    Can be applied to any model which returns logits

    """

    def __init__(self, target_concentration=1e3, concentration=1.0, reverse=True):
        """
        :param target_concentration: The concentration parameter for the
        target class (if provided)
        :param concentration: The 'base' concentration parameters for
        non-target classes.
        """
        self.target_concentration = torch.tensor(target_concentration,
                                                 dtype=torch.float32)
        self.concentration = concentration
        self.reverse = reverse

    def __call__(self, logits, labels, mean=True):
        alphas = torch.exp(logits)
        return self.forward(alphas, labels, mean=mean)

    def forward(self, alphas, labels, mean):
        loss = self.compute_loss(alphas, labels)

        if mean:
            return torch.mean(loss)
        else:
            return loss

    def compute_loss(self, alphas, labels: Optional[torch.tensor] = None):
        """
        :param alphas: The alpha parameter outputs from the model
        :param labels: Optional. The target labels indicating the correct
        class.

        The loss creates a set of target alpha (concentration) parameters
        with all values set to self.concentration, except for the correct
        class (if provided), which is set to self.target_concentration
        :return: an array of per example loss
        """
        # TODO: Need to make sure this actually works right...
        # todo: so that concentration is either fixed, or on a per-example setup
        # Create array of target (desired) concentration parameters
        target_alphas = torch.ones_like(alphas) * self.concentration
        if labels is not None:
            target_alphas += torch.zeros_like(alphas).scatter_(1, labels[:, None],
                                                               self.target_concentration)

        if self.reverse:
            loss = dirichlet_reverse_kl_divergence(alphas, target_alphas=target_alphas)
        else:
            loss = dirichlet_kl_divergence(alphas, target_alphas=target_alphas)
        return loss


class DirichletKLLossJoint:
    """
    Can be applied to any model which returns logits

    """

    def __init__(self, concentration=1.0, reverse=True):
        """
        :param target_concentration: The concentration parameter for the
        target class (if provided)
        :param concentration: The 'base' concentration parameters for
        non-target classes.
        """

        self.concentration = concentration
        self.reverse = reverse

    def __call__(self, logits, labels, target_concentration, gamma, mean=True):
        alphas = torch.exp(logits)
        return self.forward(alphas, labels, target_concentration, gamma, mean)

    def forward(self, alphas, labels, target_concentration, gamma, mean):
        loss = self.compute_loss(alphas, labels, target_concentration, gamma)

        if mean:
            return torch.mean(loss)
        else:
            return loss

    def compute_loss(self, alphas, labels, target_concentration, gamma):
        """
        :param alphas: The alpha parameter outputs from the model
        :param labels: Optional. The target labels indicating the correct
        class.

        The loss creates a set of target alpha (concentration) parameters
        with all values set to self.concentration, except for the correct
        class (if provided), which is set to self.target_concentration
        :return: an array of per example loss
        """
        # Create array of target (desired) concentration parameters

        target_concentration = target_concentration.to(alphas)
        gamma = gamma.to(alphas)

        target_alphas = torch.ones_like(alphas) * self.concentration
        # if labels is not None:
<<<<<<< HEAD
        target_alphas += torch.zeros_like(alphas).scatter_(1, labels[:, None], target_concentration[:, None])
=======
        target_alphas += torch.zeros_like(alphas).scatter_(1, labels[:, None],
                                                           target_concentration[:, None])
>>>>>>> c5db3861

        if self.reverse:
            loss = dirichlet_reverse_kl_divergence(alphas, target_alphas=target_alphas)
        else:
            loss = dirichlet_kl_divergence(alphas, target_alphas=target_alphas)

        return gamma * loss


def dirichlet_kl_divergence(alphas, target_alphas, precision=None, target_precision=None,
                            epsilon=1e-8):
    """
    This function computes the Forward KL divergence between a model Dirichlet distribution
    and a target Dirichlet distribution based on the concentration (alpha) parameters of each.

    :param alphas: Tensor containing concentation parameters of model. Expected shape is batchsize X num_classes.
    :param target_alphas: Tensor containing target concentation parameters. Expected shape is batchsize X num_classes.
    :param precision: Optional argument. Can pass in precision of model. Expected shape is batchsize X 1
    :param target_precision: Optional argument. Can pass in target precision. Expected shape is batchsize X 1
    :param epsilon: Smoothing factor for numercal stability. Default value is 1e-8
    :return: Tensor for Batchsize X 1 of forward KL divergences between target Dirichlet and model
    """
    if not precision:
        precision = torch.sum(alphas, dim=1, keepdim=True)
    if not target_precision:
        target_precision = torch.sum(target_alphas, dim=1, keepdim=True)

    precision_term = torch.lgamma(target_precision) - torch.lgamma(precision)
    alphas_term = torch.sum(torch.lgamma(alphas + epsilon) - torch.lgamma(target_alphas + epsilon)
                            + (target_alphas - alphas) * (torch.digamma(target_alphas + epsilon)
<<<<<<< HEAD
                                                          - torch.digamma(target_precision + epsilon)), dim=1,
                            keepdim=True)
=======
                                                          - torch.digamma(
        target_precision + epsilon)), dim=1, keepdim=True)
>>>>>>> c5db3861

    cost = torch.squeeze(precision_term + alphas_term)
    return cost


def dirichlet_reverse_kl_divergence(alphas, target_alphas, precision=None, target_precision=None,
                                    epsilon=1e-8):
    """
    This function computes the Reverse KL divergence between a model Dirichlet distribution
    and a target Dirichlet distribution based on the concentration (alpha) parameters of each.

    :param alphas: Tensor containing concentation parameters of model. Expected shape is batchsize X num_classes.
    :param target_alphas: Tensor containing target concentation parameters. Expected shape is batchsize X num_classes.
    :param precision: Optional argument. Can pass in precision of model. Expected shape is batchsize X 1
    :param target_precision: Optional argument. Can pass in target precision. Expected shape is batchsize X 1
    :param epsilon: Smoothing factor for numercal stability. Default value is 1e-8
    :return: Tensor for Batchsize X 1 of reverse KL divergences between target Dirichlet and model
    """
    return dirichlet_kl_divergence(alphas=target_alphas, target_alphas=alphas,
                                   precision=target_precision,
                                   target_precision=precision, epsilon=epsilon)


class DirichletEnDDLoss(object):
    """Standard Negative Log-likelihood of the ensemble predictions"""

    def __init__(self, smoothing=0., teacher_prob_smoothing=1e-7):
        self.smooth_val = smoothing
        self.tp_scaling = 1 - teacher_prob_smoothing

    def __call__(self, *args):
        return self.forward(*args)

    def forward(self, logits, teacher_logits):
        alphas = torch.exp(logits)
        precision = torch.sum(alphas, dim=1)

        teacher_probs = F.softmax(teacher_logits, dim=1)
        # Smooth for num. stability:
        probs_mean = 1 / (teacher_probs.size()[1])
        # Subtract mean, scale down, add mean back)
        teacher_probs = self.tp_scaling * (teacher_probs - probs_mean) + probs_mean

        assert torch.all(teacher_probs != 0).item()
        log_teacher_probs_geo_mean = torch.mean(torch.log(teacher_probs), dim=2)

        # Define the cost in two parts (dependent on targets and independent of targets)
        target_independent_term = torch.sum(torch.lgamma(alphas + self.smooth_val),
                                            dim=1) - torch.lgamma(
            precision + self.smooth_val)
        target_dependent_term = - torch.sum((alphas - 1.) * log_teacher_probs_geo_mean, dim=1)
        cost = target_dependent_term + target_independent_term

        assert torch.all(torch.isfinite(log_teacher_probs_geo_mean)).item()
        assert torch.all(torch.isfinite(cost)).item()

        return torch.mean(cost)<|MERGE_RESOLUTION|>--- conflicted
+++ resolved
@@ -133,12 +133,8 @@
 
         target_alphas = torch.ones_like(alphas) * self.concentration
         # if labels is not None:
-<<<<<<< HEAD
-        target_alphas += torch.zeros_like(alphas).scatter_(1, labels[:, None], target_concentration[:, None])
-=======
         target_alphas += torch.zeros_like(alphas).scatter_(1, labels[:, None],
                                                            target_concentration[:, None])
->>>>>>> c5db3861
 
         if self.reverse:
             loss = dirichlet_reverse_kl_divergence(alphas, target_alphas=target_alphas)
@@ -169,13 +165,8 @@
     precision_term = torch.lgamma(target_precision) - torch.lgamma(precision)
     alphas_term = torch.sum(torch.lgamma(alphas + epsilon) - torch.lgamma(target_alphas + epsilon)
                             + (target_alphas - alphas) * (torch.digamma(target_alphas + epsilon)
-<<<<<<< HEAD
-                                                          - torch.digamma(target_precision + epsilon)), dim=1,
-                            keepdim=True)
-=======
                                                           - torch.digamma(
         target_precision + epsilon)), dim=1, keepdim=True)
->>>>>>> c5db3861
 
     cost = torch.squeeze(precision_term + alphas_term)
     return cost
